--- conflicted
+++ resolved
@@ -247,20 +247,15 @@
         return SelfAwareDataInterface.get_info(self.path)
 
     def _build_ls_tree(self, full: bool = False, top_dir: bool = True) -> Dict[str, List]:
-<<<<<<< HEAD
+        printable_filename = self._get_printable_filename()
         info = SelfAwareDataInterface.get_info(self.path)
-        ls_description = '{}.{}  ({}, {})'.format(info['tag'], info['data_type'], info['timestamp'], info['git_hash'])
-=======
-        printable_filename = self._get_printable_filename()
-        info = TransformedDataInterface.get_info(self.path)
         ls_description = '{}  ({}, {})'.format(printable_filename, info['timestamp'], info['git_hash'])
->>>>>>> ac398b11
         return {ls_description: []}
 
     def _get_printable_filename(self) -> str:
         """Build the filename that should be printed to describe the TransformedDataDirectory.
          The filename is created based on the TransformedDataDirectory tag and file type."""
-        info = TransformedDataInterface.get_info(self.path)
+        info = SelfAwareDataInterface.get_info(self.path)
         effective_filename = '{}.{}'.format(info['tag'], info['data_type'])
         return effective_filename
 
